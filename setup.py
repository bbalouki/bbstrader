from setuptools import setup
import sys

if sys.version_info < (3, 10):
    sys.exit("Only Python 3.10 and greater is supported")

with open("README.md", encoding="utf-8") as fh:
    long_description = fh.read()

VERSION = '0.1.07'
DESCRIPTION = 'Simplified Investment & Trading Toolkit'

KEYWORDS = [
    "Finance", "Toolkit", "Financial", "Analysis",
    "Fundamental", "Quantitative", "Database",
    "Equities", "Currencies", "Economics", "ETFs",
    "Funds", "Indices", "Moneymarkets", "Commodities",
    "Futures", "CFDs", "Derivatives", "Trading", "Investing",
    "Portfolio", "Optimization", "Performance"
]

CLASSIFIERS = [
    "Development Status :: 5 - Production/Stable",
    "Intended Audience :: Developers",
    "Intended Audience :: Financial and Insurance Industry",
    "Topic :: Office/Business :: Financial :: Investment",
    "Programming Language :: Python :: 3.10",
    "Programming Language :: Python :: 3.11",
    "Programming Language :: Python :: 3.12",
    "Operating System :: Microsoft :: Windows",
    "License :: OSI Approved :: MIT License",
]

REQUIREMENTS = [
    "pandas", "numpy==1.26.4", "yfinance", "scipy",
    "hmmlearn", "pmdarima", "arch", "hurst", "seaborn",
    "statsmodels", "matplotlib", "filterpy", "pytest",
<<<<<<< HEAD
    "CurrencyConverter", "tabulate", "ipython", "quantstats",
    "Metatrader5"
=======
    "CurrencyConverter", "tabulate", "ipython", "quantstats", 
    # "Metatrader5"
>>>>>>> b595d566
]

# Setting up
setup(
    name="bbstrader",
    version=VERSION,
    author='Bertin Balouki SIMYELI',
    url='https://github.com/bbalouki/bbstrader',
    download_url='https://pypi.org/project/bbstrader/',
    project_urls={
        "Documentation": "https://bbstrader.readthedocs.io/en/latest/",
        "Source Code": "https://github.com/bbalouki/bbstrader",
    },
    license='The MIT License (MIT)',
    author_email='<bertin@bbstrader.com>',
    maintainer='Bertin Balouki SIMYELI',
    description=DESCRIPTION,
    long_description_content_type="text/markdown",
    long_description=long_description,
    packages=[
        "bbstrader",
        "bbstrader.btengine",
        "bbstrader.metatrader",
        "bbstrader.models",
        "bbstrader.trading"
    ],
    install_requires=REQUIREMENTS,
    keywords=KEYWORDS,
    classifiers=CLASSIFIERS,
)<|MERGE_RESOLUTION|>--- conflicted
+++ resolved
@@ -35,13 +35,8 @@
     "pandas", "numpy==1.26.4", "yfinance", "scipy",
     "hmmlearn", "pmdarima", "arch", "hurst", "seaborn",
     "statsmodels", "matplotlib", "filterpy", "pytest",
-<<<<<<< HEAD
     "CurrencyConverter", "tabulate", "ipython", "quantstats",
     "Metatrader5"
-=======
-    "CurrencyConverter", "tabulate", "ipython", "quantstats", 
-    # "Metatrader5"
->>>>>>> b595d566
 ]
 
 # Setting up
