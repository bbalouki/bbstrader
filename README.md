--- conflicted
+++ resolved
@@ -1,8 +1,4 @@
 # Simplified Investment & Trading Toolkit
-<<<<<<< HEAD
-![bbstrader](assets/logo.png)
-=======
->>>>>>> b5f9f6a4
 
 ## Overview
 
